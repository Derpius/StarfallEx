--- conflicted
+++ resolved
@@ -10,38 +10,6 @@
 	weight = 200
 })
 
-<<<<<<< HEAD
-net.Receive("starfall_processor_used", function (len) --This should probbably be in starfall_chip instead of starfall_screen file
-	local chip = net.ReadEntity()
-	local activator = net.ReadEntity()
-	if not IsValid(chip) then return end
-	if chip.link then chip = chip.link end
-
-	if IsValid(chip) then
-
-		if chip.instance then
-			chip.instance:runScriptHook("starfallused", SF.Entities.Wrap(activator))
-		end
-
-		-- Error message copying
-		if activator == LocalPlayer() then
-			if chip.instance and chip.instance.permissionRequest and chip.instance.permissionRequest.showOnUse then
-				local pnl = vgui.Create("SFChipPermissions")
-				if pnl then
-					pnl:OpenForChip(chip)
-				end
-			end
-			if chip.error and chip.error.message then
-				SetClipboardText(string.format("%q", chip.error.message))
-			elseif chip:GetDTString(0) then
-				SetClipboardText(chip:GetDTString(0))
-			end
-		end
-	end
-end)
-
-=======
->>>>>>> 680e0189
 function ENT:Initialize ()
 	self.BaseClass.Initialize(self)
 
