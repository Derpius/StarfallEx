--- conflicted
+++ resolved
@@ -109,32 +109,6 @@
 end
 
 local function MenuOpen( ContextMenu, Option, Entity, Trace )
-<<<<<<< HEAD
-	local SubMenu = Option:AddSubMenu( )
-
-	SubMenu:AddOption( "Restart Clientside",
-		function( )
-			Entity:Restart()
-		end )
-
-	SubMenu:AddOption( "Terminate Clientside",
-		function( )
-			Entity:Terminate()
-		end )
-	SubMenu:AddOption( "Open Global Permissions",
-		function( )
-			SF.Editor.openPermissionsPopup()
-		end )
-	if Entity.instance and Entity.instance.permissionRequest then
-		SubMenu:AddOption( "Open Chip Permissions",
-			function( )
-				local pnl = vgui.Create("SFChipPermissions")
-				if pnl then
-					pnl:OpenForChip(Entity)
-				end
-			end )
-
-=======
 	local ent = Entity
 	if Entity:GetClass() == 'starfall_screen' then ent = ent.link end
 	local SubMenu = Option:AddSubMenu()
@@ -155,7 +129,6 @@
 				if pnl then pnl:OpenForChip(ent) end
 			end)
 		end
->>>>>>> 680e0189
 	end
 end
 
