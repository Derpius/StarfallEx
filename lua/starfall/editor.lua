--- conflicted
+++ resolved
@@ -1,841 +1,820 @@
--------------------------------------------------------------------------------
---	SF Editor
---	Originally created by Jazzelhawk
---	
---	To do:
---	Find new icons
--------------------------------------------------------------------------------
-
-SF.Editor = {}
-
-local addon_path = nil
-
-do
-	local tbl = debug.getinfo( 1 )
-	local file = tbl.short_src
-	addon_path = string.TrimRight( string.match( file, ".-/.-/" ), "/" )
-end
-
-if CLIENT then
-
-	include( "sfderma.lua" )
-
-	-- Colors
-	SF.Editor.colors = {}
-	SF.Editor.colors.dark 		= Color( 36, 41, 53 )
-	SF.Editor.colors.meddark 	= Color( 48, 57, 92 )
-	SF.Editor.colors.med 		= Color( 78, 122, 199 )
-	SF.Editor.colors.medlight 	= Color( 127, 178, 240 )
-	SF.Editor.colors.light 		= Color( 173, 213, 247 )
-
-	-- Icons
-	SF.Editor.icons = {}
-	SF.Editor.icons.arrowr 		= Material( "radon/arrow_right.png", "noclamp smooth" )
-	SF.Editor.icons.arrowl 		= Material( "radon/arrow_left.png", "noclamp smooth" )
-
-	local defaultCode = [[--@name 
---@author 
-
---[[
-	Starfall Scripting Environment
-
-	More info: http://inpstarfall.github.io/Starfall
-	Github: http://github.com/INPStarfall/Starfall
-	Reference Page: http://sf.inp.io
-	Development Thread: http://www.wiremod.com/forum/developers-showcase/22739-starfall-processor.html
-<<<<<<< HEAD
-=======
-
-	Default Keyboard shortcuts: https://github.com/ajaxorg/ace/wiki/Default-Keyboard-Shortcuts
->>>>>>> 997a32b2
-]].."]]"
-
-	local invalid_filename_chars = {
-		["*"] = "",
-		["?"] = "",
-		[">"] = "",
-		["<"] = "",
-		["|"] = "",
-		["\\"] = "",
-		['"'] = "",
-	}
-
-	CreateClientConVar( "sf_editor_width", 1100, true, false )
-	CreateClientConVar( "sf_editor_height", 760, true, false )
-	CreateClientConVar( "sf_editor_posx", ScrW()/2-1100/2, true, false )
-	CreateClientConVar( "sf_editor_posy", ScrH()/2-760/2, true, false )
-
-	CreateClientConVar( "sf_fileviewer_width", 263, true, false )
-	CreateClientConVar( "sf_fileviewer_height", 600, true, false )
-	CreateClientConVar( "sf_fileviewer_posx", ScrW()/2-1100/2-263, true, false )
-	CreateClientConVar( "sf_fileviewer_posy", ScrH()/2-600/2, true, false )
-	CreateClientConVar( "sf_fileviewer_locked", 1, true, false )
-
-	CreateClientConVar( "sf_editor_widgets", 1, true, false )
-	CreateClientConVar( "sf_editor_linenumbers", 1, true, false )
-	CreateClientConVar( "sf_editor_gutter", 1, true, false )
-	CreateClientConVar( "sf_editor_invisiblecharacters", 0, true, false )
-	CreateClientConVar( "sf_editor_indentguides", 1, true, false )
-	CreateClientConVar( "sf_editor_activeline", 1, true, false )
-	CreateClientConVar( "sf_editor_autocompletion", 1, true, false )
-	CreateClientConVar( "sf_editor_fixkeys", system.IsLinux() and 1 or 0, true, false ) --maybe osx too? need someone to check
-<<<<<<< HEAD
-=======
-	CreateClientConVar( "sf_editor_fixconsolebug", 0, true, false )
->>>>>>> 997a32b2
-
-	local aceFiles = {}
-	local htmlEditorCode = nil
-
-	function SF.Editor.init()
-		if SF.Editor.initialized or #aceFiles == 0 or htmlEditorCode == nil or not SF.Editor.safeToInit then return end
-
-		if not file.Exists( "starfall", "DATA" ) then
-			file.CreateDir( "starfall" )
-		end
-
-		SF.Editor.editor = SF.Editor.createEditor()
-		SF.Editor.fileViewer = SF.Editor.createFileViewer()
-		SF.Editor.fileViewer:close()
-		SF.Editor.settingsWindow = SF.Editor.createSettingsWindow()
-		SF.Editor.settingsWindow:close()
-
-		SF.Editor.updateSettings()
-
-		SF.Editor.initialized = true
-		SF.Editor.editor:open()
-
-		SF.Editor.addTab()
-	end
-
-	function SF.Editor.open()
-		if not SF.Editor.initialized then 
-			SF.Editor.init()
-			return
-		end
-
-		SF.Editor.editor:open()
-
-		if CanRunConsoleCommand() then
-			RunConsoleCommand( "starfall_event", "editor_open" )
-		end
-	end
-
-	function SF.Editor.close()
-		SF.Editor.editor:close()
-
-		if CanRunConsoleCommand() then
-			RunConsoleCommand( "starfall_event", "editor_close" )
-		end
-	end
-
-	function SF.Editor.updateCode() -- Incase anyone needs to force update the code
-		SF.Editor.editor.components[ "htmlPanel" ]:QueueJavascript( "console.log(\"RUNLUA:SF.Editor.getActiveTab().code = \\\"\" + addslashes(editor.getValue()) + \"\\\"\")" )
-	end
-
-	function SF.Editor.getCode()
-		if not SF.Editor.initialized then -- stops someone trying to place a chip before editor is initialized 
-			SF.Editor.init()
-			return ""
-		end
-		return SF.Editor.getActiveTab().code
-	end
-
-	function SF.Editor.getOpenFile()
-		return SF.Editor.getActiveTab():GetText()
-	end
-
-	function SF.Editor.getTabHolder()
-		return SF.Editor.editor.components[ "tabHolder" ]
-	end
-
-	function SF.Editor.getActiveTab()
-		return SF.Editor.getTabHolder():getActiveTab()
-	end
-
-	function SF.Editor.selectTab( tab )
-		local tabHolder = SF.Editor.getTabHolder()
-		if type( tab ) == "number" then
-			tab = math.min( tab, #tabHolder.tabs )
-			tab = tabHolder.tabs[ tab ]  
-		end
-		if tab == nil then
-			SF.Editor.selectTab( 1 )
-			return
-		end
-
-		tabHolder:selectTab( tab )
-
-		SF.Editor.editor.components[ "htmlPanel" ]:QueueJavascript( "selectEditSession("..tabHolder:getTabIndex( tab )..")" )
-	end
-
-	function SF.Editor.addTab( filename, code, name )
-		filename = filename or "generic"
-		code = code or defaultCode
-
-		SF.Editor.editor.components[ "htmlPanel" ]:QueueJavascript( "newEditSession(\""..string.JavascriptSafe( code or defaultCode ).."\")" )
-
-		local tab = SF.Editor.getTabHolder():addTab( filename )
-		tab.code = code
-		tab.name = name
-		SF.Editor.selectTab( tab )
-	end
-
-	function SF.Editor.removeTab( tab )
-		local tabHolder = SF.Editor.getTabHolder()
-		if type( tab ) == "number" then
-			tab = tabHolder.tabs[ tab ]  
-		end
-		if tab == nil then return end
-
-		tabHolder:removeTab( tab )
-	end
-
-	function SF.Editor.saveActiveTab()
-		if string.GetExtensionFromFilename( SF.Editor.getOpenFile() ) ~= "txt" then SF.Editor.saveActiveTabAs() return end
-		local saveFile = "starfall/"..SF.Editor.getOpenFile()
-		file.Write( saveFile, SF.Editor.getActiveTab().code )
-		SF.AddNotify( LocalPlayer(), "Starfall code saved as " .. saveFile .. ".", NOTIFY_GENERIC, 7, NOTIFYSOUND_DRIP3 )
-	end
-
-	function SF.Editor.saveActiveTabAs()
-
-		local ppdata = {}
-		SF.Preprocessor.ParseDirectives( SF.Editor.getOpenFile(), SF.Editor.getActiveTab().code, {}, ppdata )
-		local name = ppdata.scriptnames[ SF.Editor.getOpenFile() ]
-
-		Derma_StringRequestNoBlur(
-				"Save File",
-				"",
-				name or string.StripExtension( SF.Editor.getOpenFile() ),
-				function( text )
-					if text == "" then return end
-					text = string.gsub( text, ".", invalid_filename_chars )
-					local saveFile = "starfall/"..text..".txt"
-					file.Write( saveFile, SF.Editor.getActiveTab().code )
-					SF.Editor.getActiveTab():SetText( text .. ".txt" )
-					SF.AddNotify( LocalPlayer(), "Starfall code saved as " .. saveFile .. ".", NOTIFY_GENERIC, 7, NOTIFYSOUND_DRIP3 )
-					SF.Editor.fileViewer.components["tree"]:reloadTree()
-				end
-			)
-	end
-
-<<<<<<< HEAD
-=======
-	function SF.Editor.refreshTab( tab )
-
-		local tabHolder = SF.Editor.getTabHolder()
-		if type( tab ) == "number" then
-			tab = tabHolder.tabs[ tab ]  
-		end
-		if tab == nil then return end
-
-		dontShowError = dontShowError or false
-
-		local fileName = tab:GetText()
-		local tabIndex = tabHolder:getTabIndex( tab )
-
-		if string.GetExtensionFromFilename( fileName ) ~= "txt" or not file.Exists( "starfall/" .. fileName, "DATA" ) then 
-			SF.AddNotify( LocalPlayer(), "Unable to refresh as file doesn't exist", NOTIFY_GENERIC, 7, NOTIFYSOUND_DRIP3 )
-			return 
-		end
-
-		local fileData = file.Read( "starfall/" .. fileName, "DATA" )
-
-		SF.Editor.editor.components.htmlPanel:QueueJavascript( "editSessions[ " .. tabIndex .. " - 1 ].setValue( \"" .. string.JavascriptSafe( fileData ) .. "\" )" )
-
-	end
-
->>>>>>> 997a32b2
-	function SF.Editor.createEditor()
-		local editor = vgui.Create( "StarfallFrame" )
-		editor:SetSize( 800, 600 )
-		editor:SetTitle( "Starfall Code Editor" )
-		editor:Center()
-
-<<<<<<< HEAD
-=======
-		function editor:OnKeyCodePressed( keyCode )
-			if keyCode == KEY_S and ( input.IsKeyDown( KEY_LCONTROL ) or input.IsKeyDown( KEY_RCONTROL ) ) then
-				SF.Editor.saveActiveTab()
-			elseif keyCode == KEY_Q and ( input.IsKeyDown( KEY_LCONTROL ) or input.IsKeyDown( KEY_RCONTROL ) ) then
-				SF.Editor.close()
-			end
-		end
-
->>>>>>> 997a32b2
-		local buttonHolder = editor.components[ "buttonHolder" ]
-
-		local buttonSaveExit = vgui.Create( "StarfallButton", buttonHolder )
-		buttonSaveExit:SetText( "Save and Exit" )
-		function buttonSaveExit:DoClick()
-			SF.Editor.saveActiveTab()
-			SF.Editor.close()
-		end
-		buttonHolder:addButton( buttonSaveExit )
-
-		local buttonSettings = vgui.Create( "StarfallButton", buttonHolder )
-		buttonSettings:SetText( "Settings" )
-		function buttonSettings:DoClick()
-			SF.Editor.settingsWindow:open()
-		end
-		buttonHolder:addButton( buttonSettings )
-
-		local buttonHelper = vgui.Create( "StarfallButton", buttonHolder )	
-		buttonHelper:SetText( "SF Helper" )
-		function buttonHelper:DoClick()
-			SF.Helper.show()
-		end
-		buttonHolder:addButton( buttonHelper )
-
-		local buttonFiles = vgui.Create( "StarfallButton", buttonHolder )
-		buttonFiles:SetText( "Files" )
-		function buttonFiles:DoClick()
-			SF.Editor.fileViewer:open()
-		end
-		buttonHolder:addButton( buttonFiles )
-
-		local buttonSaveAs = vgui.Create( "StarfallButton", buttonHolder )
-		buttonSaveAs:SetText( "Save As" )
-		function buttonSaveAs:DoClick()
-			SF.Editor.saveActiveTabAs()
-		end
-		buttonHolder:addButton( buttonSaveAs )
-
-		local buttonSave = vgui.Create( "StarfallButton", buttonHolder )
-		buttonSave:SetText( "Save" )
-		function buttonSave:DoClick()
-			SF.Editor.saveActiveTab()
-		end
-		buttonHolder:addButton( buttonSave )
-
-		local buttonNewFile = vgui.Create( "StarfallButton", buttonHolder )
-		buttonNewFile:SetText( "New tab" )
-		function buttonNewFile:DoClick()
-			SF.Editor.addTab()
-		end
-		buttonHolder:addButton( buttonNewFile )
-
-		local buttonCloseTab = vgui.Create( "StarfallButton", buttonHolder )
-		buttonCloseTab:SetText( "Close tab" )
-		function buttonCloseTab:DoClick()
-			SF.Editor.removeTab( SF.Editor.getActiveTab() )
-		end
-		buttonHolder:addButton( buttonCloseTab )
-
-		local html = vgui.Create( "DHTML", editor )
-		html:SetPos( 5, 54 )
-		htmlEditorCode = htmlEditorCode:Replace( "<script>//replace//</script>", table.concat( aceFiles ) )
-		html:SetHTML( htmlEditorCode )
-
-		html:SetAllowLua( true )
-
-		html:QueueJavascript( "createStarfallMode(\"" .. table.concat( table.GetKeys( SF.DefaultEnvironment ), "|" ) .. "\")")
-
-		function html:PerformLayout( ... )
-		 	self:SetSize( editor:GetWide() - 10, editor:GetTall() - 59 )
-		end
-		function html:OnKeyCodePressed( key, notfirst )
-
-			local function repeatKey()
-				timer.Create( "repeatKey"..key, not notfirst and 0.5 or 0.02, 1, function() self:OnKeyCodePressed( key, true ) end )
-			end
-
-			if GetConVarNumber( "sf_editor_fixkeys" ) == 0 then return end
-			if key == KEY_LEFT and input.IsKeyDown( key ) then
-				self:QueueJavascript( "editor.navigateLeft(1)" )
-				repeatKey()
-			elseif key == KEY_RIGHT and input.IsKeyDown( key ) then
-				self:QueueJavascript( "editor.navigateRight(1)" )
-				repeatKey()
-			elseif key == KEY_UP and input.IsKeyDown( key ) then
-				self:QueueJavascript( "editor.navigateUp(1)" )
-				repeatKey()
-			elseif key == KEY_DOWN and input.IsKeyDown( key ) then
-				self:QueueJavascript( "editor.navigateDown(1)" )
-				repeatKey()
-			elseif key == KEY_HOME and input.IsKeyDown( key ) then
-				self:QueueJavascript( "editor.navigateLineStart()" )
-				repeatKey()
-			elseif key == KEY_END and input.IsKeyDown( key ) then
-				self:QueueJavascript( "editor.navigateLineEnd()" )
-				repeatKey()
-			elseif key == KEY_PAGEUP and input.IsKeyDown( key ) then
-				self:QueueJavascript( "editor.navigateFileStart()" )
-				repeatKey()
-			elseif key == KEY_PAGEDOWN and input.IsKeyDown( key ) then
-				self:QueueJavascript( "editor.navigateFileEnd()" )
-				repeatKey()
-			elseif key == KEY_BACKSPACE and input.IsKeyDown( key ) then
-				self:QueueJavascript( "editor.remove('left')" )
-				repeatKey()
-			elseif key == KEY_DELETE and input.IsKeyDown( key ) then
-				self:QueueJavascript( "editor.remove('right')" )
-				repeatKey()
-			elseif key == KEY_ENTER and input.IsKeyDown( key ) then
-				self:QueueJavascript( "editor.splitLine(); editor.navigateDown(1); editor.navigateLineStart()" )
-				repeatKey()
-			elseif key == KEY_INSERT and input.IsKeyDown( key ) then
-				repeatKey()
-				self:QueueJavascript( "editor.toggleOverwrite()" )
-			elseif key == KEY_TAB and input.IsKeyDown( key ) then
-				repeatKey()
-				self:QueueJavascript( "editor.indent()" )
-			end
-		end
-		editor:AddComponent( "htmlPanel", html )
-
-<<<<<<< HEAD
-=======
-		function editor:OnOpen()
-			html:Call( "editor.focus()" )
-			html:RequestFocus()
-		end
-
->>>>>>> 997a32b2
-		local tabHolder = vgui.Create( "StarfallTabHolder", editor )
-		tabHolder:SetPos( 5, 30 )
-		tabHolder.menuoptions[ #tabHolder.menuoptions + 1 ] = { "", "SPACER" }
-		tabHolder.menuoptions[ #tabHolder.menuoptions + 1 ] = { "Save", function()
-			if not tabHolder.targetTab then return end
-			local fileName = tabHolder.targetTab:GetText()
-
-			if string.GetExtensionFromFilename( fileName ) ~= "txt" then return end
-			local saveFile = "starfall/"..fileName
-			file.Write( saveFile, tabHolder.targetTab.code )
-			SF.AddNotify( LocalPlayer(), "Starfall code saved as " .. saveFile .. ".", NOTIFY_GENERIC, 7, NOTIFYSOUND_DRIP3 )
-			tabHolder.targetTab = nil
-		end }
-		tabHolder.menuoptions[ #tabHolder.menuoptions + 1 ] = { "Save As", function()
-			if not tabHolder.targetTab then return end
-			local fileName = tabHolder.targetTab:GetText()
-
-			Derma_StringRequestNoBlur(
-				"Save File",
-				"",
-				string.StripExtension( fileName ),
-				function( text )
-					if text == "" then return end
-					text = string.gsub( text, ".", invalid_filename_chars )
-					local saveFile = "starfall/"..text..".txt"
-					file.Write( saveFile, tabHolder.targetTab.code )
-					tabHolder.targetTab:SetText( text .. ".txt" )
-					SF.AddNotify( LocalPlayer(), "Starfall code saved as " .. saveFile .. ".", NOTIFY_GENERIC, 7, NOTIFYSOUND_DRIP3 )
-					SF.Editor.fileViewer.components["tree"]:reloadTree()
-					tabHolder.targetTab = nil
-				end
-			)
-		end }
-<<<<<<< HEAD
-=======
-		tabHolder.menuoptions[ #tabHolder.menuoptions + 1 ] = { "", "SPACER" }
-		tabHolder.menuoptions[ #tabHolder.menuoptions + 1 ] = { "Refresh", function()
-			if not tabHolder.targetTab then return end
-			
-			SF.Editor.refreshTab( tabHolder.targetTab )
-
-			tabHolder.targetTab = nil
-		end }
-
->>>>>>> 997a32b2
-		function tabHolder:OnRemoveTab( tabIndex )
-			SF.Editor.editor.components[ "htmlPanel" ]:QueueJavascript( "removeEditSession("..tabIndex..")" )
-
-			if #self.tabs == 0 then
-				SF.Editor.addTab()
-			end
-			SF.Editor.selectTab( tabIndex )
-		end
-		editor:AddComponent( "tabHolder", tabHolder )
-
-		return editor
-	end
-
-	function SF.Editor.createFileViewer()
-		local fileViewer = vgui.Create( "StarfallFrame" )
-		fileViewer:SetSize( 200, 600 )
-		fileViewer:SetTitle( "Starfall File Viewer" )
-		fileViewer:Center()
-
-		local searchBox = vgui.Create( "DTextEntry", fileViewer )
-		searchBox:Dock( TOP )
-		searchBox:DockMargin( 0, 5, 0, 0 )
-		searchBox:SetValue( "Search..." )
-
-		searchBox._OnGetFocus = searchBox.OnGetFocus
-		function searchBox:OnGetFocus()
-			if self:GetValue() == "Search..." then
-				self:SetValue( "" )
-			end
-			searchBox:_OnGetFocus()
-		end
-
-		searchBox._OnLoseFocus = searchBox.OnLoseFocus
-		function searchBox:OnLoseFocus()
-			if self:GetValue() == "" then
-				self:SetText( "Search..." )
-			end
-			searchBox:_OnLoseFocus()
-		end
-
-		function searchBox:OnChange()
-			local tree = fileViewer.components[ "tree" ]
-
-			if self:GetValue() == "" then
-				tree:reloadTree()
-				return
-			end
-
-			tree.Root.ChildNodes:Clear()
-			local function addFiles( search, dir, node, makenode )
-				if makenode then
-					local folder = string.Trim( string.reverse( string.match( string.reverse( dir ), ".-/" ) ), "/" )
-					node = node:AddNode( folder )
-					node:SetExpanded( true )
-				end
-				search = string.lower( search )
-				local allFiles, allFolders = file.Find( dir .. "/*", "DATA" )
-				for k, v in pairs( allFolders ) do
-					addFiles( search, dir.."/"..v, node, true )
-				end
-				for k, v in pairs( allFiles ) do
-					if string.find( string.lower( v ), search ) then
-						node:AddNode( v, "icon16/page_white.png" )
-					end
-				end
-				if not node.ChildNodes then
-					node:Remove()
-				end
-			end
-			addFiles( self:GetValue(), "starfall", tree.Root )
-			tree.Root:SetExpanded( true )
-		end
-
-		fileViewer:AddComponent( "searchBox", searchBox )
-
-		local tree = vgui.Create( "StarfallFileBrowser", fileViewer )
-		tree:setup( "starfall" )
-		tree:Dock( FILL )
-		function tree:OnNodeSelected( node )
-			if not node:GetFileName() or string.GetExtensionFromFilename( node:GetFileName() ) ~= "txt" then return end
-			local fileName = string.gsub( node:GetFileName(), "starfall/", "", 1 )
-			local code = file.Read( node:GetFileName(), "DATA" )
-
-			for k, v in pairs( SF.Editor.getTabHolder().tabs ) do
-				if v:GetText() == fileName and v.code == code then
-					SF.Editor.selectTab( v )
-					return
-				end
-			end
-
-			local data = {}
-			SF.Preprocessor.ParseDirectives( "file", code, {}, data )
-			SF.Editor.addTab( fileName, code, data.scriptnames and data.scriptnames.file or "" )
-		end
-		fileViewer:AddComponent( "tree", tree )
-
-		local buttonHolder  = fileViewer.components[ "buttonHolder" ]
-		local buttonRefresh = vgui.Create( "StarfallButton", buttonHolder )
-		buttonRefresh:SetText( "Refresh" )
-		buttonRefresh:SetHoverColor( Color( 7, 70, 0 ) )
-		buttonRefresh:SetColor( Color( 26, 104, 17 ) )
-		buttonRefresh:SetLabelColor( Color( 103, 155, 153 ) )
-		function buttonRefresh:DoClick()
-			tree:reloadTree()
-			searchBox:SetValue( "Search..." )
-		end
-		buttonHolder:addButton( buttonRefresh )
-
-		return fileViewer
-	end
-
-	function SF.Editor.createSettingsWindow()
-		local frame = vgui.Create( "StarfallFrame" )
-		frame:SetSize( 200, 400 )
-		frame:SetTitle( "Starfall Settings" )
-		frame:Center()
-		frame:SetVisible( true )
-		frame:MakePopup( true )
-
-		local panel = vgui.Create( "StarfallPanel", frame )
-		panel:SetPos( 5, 40 )
-		function panel:PerformLayout()
-			self:SetSize( frame:GetWide() - 10, frame:GetTall() - 45 )
-		end
-		frame:AddComponent( "panel", panel )
-
-		local function setDoClick( panel )
-			function panel:OnChange()
-				SF.Editor.updateSettings()
-			end
-
-			return panel
-		end
-
-		local form = vgui.Create( "DForm", panel )	
-		form:Dock( FILL )
-		form.Header:SetVisible( false )
-		form.Paint = function() end
-		setDoClick(form:CheckBox( "Show fold widgets", "sf_editor_widgets" ))
-		setDoClick(form:CheckBox( "Show line numbers", "sf_editor_linenumbers" ))
-		setDoClick(form:CheckBox( "Show gutter", "sf_editor_gutter" ))
-		setDoClick(form:CheckBox( "Show invisible characters", "sf_editor_invisiblecharacters" ))
-		setDoClick(form:CheckBox( "Show indenting guides", "sf_editor_indentguides" ))
-		setDoClick(form:CheckBox( "Highlight active line", "sf_editor_activeline" ))
-		setDoClick(form:CheckBox( "Auto completion (Ctrl-Space)", "sf_editor_autocompletion" )):SetTooltip( "Doesn't work with Linux for some reason" )
-		setDoClick(form:CheckBox( "Fix keys not working on Linux", "sf_editor_fixkeys" )):SetTooltip( "Some keys don't work with the editor on Linux\nEg. Enter, Tab, Backspace, Arrow keys etc..." )
-<<<<<<< HEAD
-=======
-		setDoClick(form:CheckBox( "Fix console bug", "sf_editor_fixconsolebug" )):SetTooltip( "Fix console opening when pressing ' or @ (UK Keyboad layout)" )
->>>>>>> 997a32b2
-
-		return frame
-	end
-
-	function SF.Editor.saveSettings()
-		local frame = SF.Editor.editor
-		RunConsoleCommand( "sf_editor_width", frame:GetWide() )
-		RunConsoleCommand( "sf_editor_height", frame:GetTall() )
-		local x, y = frame:GetPos()
-		RunConsoleCommand( "sf_editor_posx", x )
-		RunConsoleCommand( "sf_editor_posy", y )
-
-		local frame = SF.Editor.fileViewer
-		RunConsoleCommand( "sf_fileviewer_width", frame:GetWide() )
-		RunConsoleCommand( "sf_fileviewer_height", frame:GetTall() )
-		local x, y = frame:GetPos()
-		RunConsoleCommand( "sf_fileviewer_posx", x )
-		RunConsoleCommand( "sf_fileviewer_posy", y )
-		RunConsoleCommand( "sf_fileviewer_locked", frame.locked and 1 or 0 )
-	end
-
-	function SF.Editor.updateSettings()
-		local frame = SF.Editor.editor
-		frame:SetWide( GetConVarNumber( "sf_editor_width" ) )
-		frame:SetTall( GetConVarNumber( "sf_editor_height" ) )
-		frame:SetPos( GetConVarNumber( "sf_editor_posx" ), GetConVarNumber( "sf_editor_posy" ) )
-
-		local frame = SF.Editor.fileViewer
-		frame:SetWide( GetConVarNumber( "sf_fileviewer_width" ) )
-		frame:SetTall( GetConVarNumber( "sf_fileviewer_height" ) )
-		frame:SetPos( GetConVarNumber( "sf_fileviewer_posx" ), GetConVarNumber( "sf_fileviewer_posy" ) )
-		frame:lock( SF.Editor.editor )
-		frame.locked = tobool(GetConVarNumber( "sf_fileviewer_locked" ))
-		if frame.locked then
-			frame.buttonLock.active = true
-			frame.buttonLock:SetText( "Locked" )
-		end
-
-		local html = SF.Editor.editor.components[ "htmlPanel" ]
-		local js = html.QueueJavascript
-		js( html, "editor.setOption(\"showFoldWidgets\", " .. GetConVarNumber( "sf_editor_widgets" ) .. ")" )
-		js( html, "editor.setOption(\"showLineNumbers\", " .. GetConVarNumber( "sf_editor_linenumbers" ) .. ")" )
-		js( html, "editor.setOption(\"showGutter\", " .. GetConVarNumber( "sf_editor_gutter" ) .. ")" )
-		js( html, "editor.setOption(\"showInvisibles\", " .. GetConVarNumber( "sf_editor_invisiblecharacters" ) .. ")" )
-		js( html, "editor.setOption(\"displayIndentGuides\", " .. GetConVarNumber( "sf_editor_indentguides" ) .. ")" )
-		js( html, "editor.setOption(\"highlightActiveLine\", " .. GetConVarNumber( "sf_editor_activeline" ) .. ")" )
-		js( html, "editor.setOption(\"highlightGutterLine\", " .. GetConVarNumber( "sf_editor_activeline" ) .. ")" )
-		js( html, "editor.setOption(\"enableBasicAutocompletion\", " .. GetConVarNumber( "sf_editor_autocompletion" ) .. ")" )
-	end
-
-	--- (Client) Builds a table for the compiler to use
-	-- @param maincode The source code for the main chunk
-	-- @param codename The name of the main chunk
-	-- @return True if ok, false if a file was missing
-	-- @return A table with mainfile = codename and files = a table of filenames and their contents, or the missing file path.
-	function SF.Editor.BuildIncludesTable( maincode, codename )
-		local tbl = {}
-		maincode = maincode or SF.Editor.getCode()
-		codename = codename or SF.Editor.getOpenFile() or "main"
-		tbl.mainfile = codename
-		tbl.files = {}
-		tbl.filecount = 0
-		tbl.includes = {}
-
-		local loaded = {}
-		local ppdata = {}
-
-		local function recursiveLoad( path )
-			if loaded[ path ] then return end
-			loaded[ path ] = true
-			
-			local code
-			if path == codename and maincode then
-				code = maincode
-			else
-				code = file.Read( "starfall/"..path, "DATA" ) or error( "Bad include: " .. path, 0 )
-			end
-			
-			tbl.files[ path ] = code
-			SF.Preprocessor.ParseDirectives( path, code, {}, ppdata )
-			
-			if ppdata.includes and ppdata.includes[ path ] then
-				local inc = ppdata.includes[ path ]
-				if not tbl.includes[ path ] then
-					tbl.includes[ path ] = inc
-					tbl.filecount = tbl.filecount + 1
-				else
-					assert( tbl.includes[ path ] == inc )
-				end
-				
-				for i = 1, #inc do
-					recursiveLoad( inc[i] )
-				end
-			end
-		end
-		local ok, msg = pcall( recursiveLoad, codename )
-		if ok then
-			return true, tbl
-		elseif msg:sub( 1, 13 ) == "Bad include: " then
-			return false, msg
-		else
-			error( msg, 0 )
-		end
-	end
-
-	net.Receive( "starfall_editor_getacefiles", function( len )
-		local index = net.ReadInt( 8 )
-		aceFiles[ index ] = net.ReadString()
-		
-		if not tobool( net.ReadBit() ) then 
-			net.Start( "starfall_editor_getacefiles" )
-			net.SendToServer()
-		else
-			SF.Editor.safeToInit = true
-		end
-	end )
-	net.Receive( "starfall_editor_geteditorcode", function( len )
-		htmlEditorCode = net.ReadString()
-	end )
-
-	-- CLIENT ANIMATION
-
-	local busy_players = { }
-	hook.Add( "EntityRemoved", "starfall_busy_animation", function( ply )
-		busy_players[ ply ] = nil
-	end )
-
-	local emitter = ParticleEmitter( vector_origin )
-
-	net.Receive( "starfall_editor_status", function( len )
-		local ply = net.ReadEntity()
-		local status = net.ReadBit() ~= 0 -- net.ReadBit returns 0 or 1, despite net.WriteBit taking a boolean
-		if not ply:IsValid() or ply == LocalPlayer() then return end
-
-		busy_players[ ply ] = status or nil
-	end )
-
-	local rolldelta = math.rad( 80 )
-	timer.Create( "starfall_editor_status", 1 / 3, 0, function( )
-		rolldelta = -rolldelta
-		for ply, _ in pairs( busy_players ) do
-			local BoneIndx = ply:LookupBone( "ValveBiped.Bip01_Head1" ) or ply:LookupBone( "ValveBiped.HC_Head_Bone" ) or 0
-			local BonePos, BoneAng = ply:GetBonePosition( BoneIndx )
-			local particle = emitter:Add( "radon/starfall2", BonePos + Vector( math.random( -10, 10 ), math.random( -10, 10 ), 60 + math.random( 0, 10 ) ) )
-			if particle then
-				particle:SetColor( math.random( 30, 50 ), math.random( 40, 150 ), math.random( 180, 220 ) )
-				particle:SetVelocity( Vector( 0, 0, -40 ) )
-
-				particle:SetDieTime( 1.5 )
-				particle:SetLifeTime( 0 )
-
-				particle:SetStartSize( 10 )
-				particle:SetEndSize( 5 )
-
-				particle:SetStartAlpha( 255 )
-				particle:SetEndAlpha( 0 )
-
-				particle:SetRollDelta( rolldelta )
-			end
-		end
-	end )
-
-elseif SERVER then
-
-	util.AddNetworkString( "starfall_editor_status" )
-	util.AddNetworkString( "starfall_editor_getacefiles" )
-	util.AddNetworkString( "starfall_editor_geteditorcode" )
-
-	local function getFiles( dir, dir2 )
-		local files = {}
-		local dir2 = dir2 or ""
-		local f, directories = file.Find( dir .. "/" .. dir2 .. "/*", "GAME" )
-		for k, v in pairs( f ) do
-			files[ #files + 1 ] = dir2 .. "/" .. v
-		end
-		for k, v in pairs( directories ) do
-			table.Add( files, getFiles( dir, dir2 .. "/" .. v ) )
-		end
-		return files
-	end
-
-	local acefiles = {}
-
-	do
-		local netSize = 64000
-
-		local files = file.Find( addon_path .. "/html/starfall/ace/*", "GAME" )
-
-		local out = ""
-
-		for k, v in pairs( files ) do
-			out = out .. "<script>\n" .. file.Read( addon_path .. "/html/starfall/ace/" .. v, "GAME" ) .. "</script>\n"
-		end
-
-		--out:Replace( "workerPath:null", "workerPath:\"\"" )
-		--out:Replace( "suffix:\".js\"", "suffix:\".txt\"" )
-
-		for i = 1, math.ceil( out:len() / netSize ) do
-			acefiles[i] = out:sub( (i - 1)*netSize + 1, i*netSize )
-		end
-	end
-
-
-	local plyIndex = {}
-	local function sendAceFile( len, ply )
-		local index = plyIndex[ ply ]
-		net.Start( "starfall_editor_getacefiles" )
-			net.WriteInt( index, 8 )
-			net.WriteString( acefiles[ index ] )
-			net.WriteBit( index == #acefiles )
-		net.Send( ply )
-		plyIndex[ ply ] = index + 1
-	end
-
-	hook.Add( "PlayerInitialSpawn", "starfall_file_init", function( ply )
-		net.Start( "starfall_editor_geteditorcode" )
-			net.WriteString( file.Read( addon_path .. "/html/starfall/editor.html", "GAME" ) )
-		net.Send( ply )
-
-		plyIndex[ ply ] = 1
-		sendAceFile( nil, ply )
-	end )
-
-	net.Receive( "starfall_editor_getacefiles", sendAceFile )
-
-	for k, v in pairs( getFiles( addon_path, "materials/radon" ) ) do
-		resource.AddFile( v )
-	end
-
-	local starfall_event = {}
-
-	concommand.Add( "starfall_event", function( ply, command, args )
-		local handler = starfall_event[ args[ 1 ] ]
-		if not handler then return end
-		return handler( ply, args )
-	end )
-
-	function starfall_event.editor_open( ply, args )
-		net.Start( "starfall_editor_status" )
-		net.WriteEntity( ply )
-		net.WriteBit( true )
-		net.Broadcast()
-	end
-
-	function starfall_event.editor_close( ply, args )
-		net.Start( "starfall_editor_status" )
-		net.WriteEntity( ply )
-		net.WriteBit( false )
-		net.Broadcast()
-	end
-end
+-------------------------------------------------------------------------------
+--	SF Editor
+--	Originally created by Jazzelhawk
+--	
+--	To do:
+--	Find new icons
+-------------------------------------------------------------------------------
+
+SF.Editor = {}
+
+local addon_path = nil
+
+do
+	local tbl = debug.getinfo( 1 )
+	local file = tbl.short_src
+	addon_path = string.TrimRight( string.match( file, ".-/.-/" ), "/" )
+end
+
+if CLIENT then
+
+	include( "sfderma.lua" )
+
+	-- Colors
+	SF.Editor.colors = {}
+	SF.Editor.colors.dark 		= Color( 36, 41, 53 )
+	SF.Editor.colors.meddark 	= Color( 48, 57, 92 )
+	SF.Editor.colors.med 		= Color( 78, 122, 199 )
+	SF.Editor.colors.medlight 	= Color( 127, 178, 240 )
+	SF.Editor.colors.light 		= Color( 173, 213, 247 )
+
+	-- Icons
+	SF.Editor.icons = {}
+	SF.Editor.icons.arrowr 		= Material( "radon/arrow_right.png", "noclamp smooth" )
+	SF.Editor.icons.arrowl 		= Material( "radon/arrow_left.png", "noclamp smooth" )
+
+	local defaultCode = [[--@name 
+--@author 
+
+--[[
+	Starfall Scripting Environment
+
+	More info: http://inpstarfall.github.io/Starfall
+	Github: http://github.com/INPStarfall/Starfall
+	Reference Page: http://sf.inp.io
+	Development Thread: http://www.wiremod.com/forum/developers-showcase/22739-starfall-processor.html
+
+	Default Keyboard shortcuts: https://github.com/ajaxorg/ace/wiki/Default-Keyboard-Shortcuts
+]].."]]"
+
+	local invalid_filename_chars = {
+		["*"] = "",
+		["?"] = "",
+		[">"] = "",
+		["<"] = "",
+		["|"] = "",
+		["\\"] = "",
+		['"'] = "",
+	}
+
+	CreateClientConVar( "sf_editor_width", 1100, true, false )
+	CreateClientConVar( "sf_editor_height", 760, true, false )
+	CreateClientConVar( "sf_editor_posx", ScrW()/2-1100/2, true, false )
+	CreateClientConVar( "sf_editor_posy", ScrH()/2-760/2, true, false )
+
+	CreateClientConVar( "sf_fileviewer_width", 263, true, false )
+	CreateClientConVar( "sf_fileviewer_height", 600, true, false )
+	CreateClientConVar( "sf_fileviewer_posx", ScrW()/2-1100/2-263, true, false )
+	CreateClientConVar( "sf_fileviewer_posy", ScrH()/2-600/2, true, false )
+	CreateClientConVar( "sf_fileviewer_locked", 1, true, false )
+
+	CreateClientConVar( "sf_editor_widgets", 1, true, false )
+	CreateClientConVar( "sf_editor_linenumbers", 1, true, false )
+	CreateClientConVar( "sf_editor_gutter", 1, true, false )
+	CreateClientConVar( "sf_editor_invisiblecharacters", 0, true, false )
+	CreateClientConVar( "sf_editor_indentguides", 1, true, false )
+	CreateClientConVar( "sf_editor_activeline", 1, true, false )
+	CreateClientConVar( "sf_editor_autocompletion", 1, true, false )
+	CreateClientConVar( "sf_editor_fixkeys", system.IsLinux() and 1 or 0, true, false ) --maybe osx too? need someone to check
+	CreateClientConVar( "sf_editor_fixconsolebug", 0, true, false )
+
+	local aceFiles = {}
+	local htmlEditorCode = nil
+
+	function SF.Editor.init()
+		if SF.Editor.initialized or #aceFiles == 0 or htmlEditorCode == nil or not SF.Editor.safeToInit then return end
+
+		if not file.Exists( "starfall", "DATA" ) then
+			file.CreateDir( "starfall" )
+		end
+
+		SF.Editor.editor = SF.Editor.createEditor()
+		SF.Editor.fileViewer = SF.Editor.createFileViewer()
+		SF.Editor.fileViewer:close()
+		SF.Editor.settingsWindow = SF.Editor.createSettingsWindow()
+		SF.Editor.settingsWindow:close()
+
+		SF.Editor.updateSettings()
+
+		SF.Editor.initialized = true
+		SF.Editor.editor:open()
+
+		SF.Editor.addTab()
+	end
+
+	function SF.Editor.open()
+		if not SF.Editor.initialized then 
+			SF.Editor.init()
+			return
+		end
+
+		SF.Editor.editor:open()
+
+		if CanRunConsoleCommand() then
+			RunConsoleCommand( "starfall_event", "editor_open" )
+		end
+	end
+
+	function SF.Editor.close()
+		SF.Editor.editor:close()
+
+		if CanRunConsoleCommand() then
+			RunConsoleCommand( "starfall_event", "editor_close" )
+		end
+	end
+
+	function SF.Editor.updateCode() -- Incase anyone needs to force update the code
+		SF.Editor.editor.components[ "htmlPanel" ]:QueueJavascript( "console.log(\"RUNLUA:SF.Editor.getActiveTab().code = \\\"\" + addslashes(editor.getValue()) + \"\\\"\")" )
+	end
+
+	function SF.Editor.getCode()
+		if not SF.Editor.initialized then -- stops someone trying to place a chip before editor is initialized 
+			SF.Editor.init()
+			return ""
+		end
+		return SF.Editor.getActiveTab().code
+	end
+
+	function SF.Editor.getOpenFile()
+		return SF.Editor.getActiveTab():GetText()
+	end
+
+	function SF.Editor.getTabHolder()
+		return SF.Editor.editor.components[ "tabHolder" ]
+	end
+
+	function SF.Editor.getActiveTab()
+		return SF.Editor.getTabHolder():getActiveTab()
+	end
+
+	function SF.Editor.selectTab( tab )
+		local tabHolder = SF.Editor.getTabHolder()
+		if type( tab ) == "number" then
+			tab = math.min( tab, #tabHolder.tabs )
+			tab = tabHolder.tabs[ tab ]  
+		end
+		if tab == nil then
+			SF.Editor.selectTab( 1 )
+			return
+		end
+
+		tabHolder:selectTab( tab )
+
+		SF.Editor.editor.components[ "htmlPanel" ]:QueueJavascript( "selectEditSession("..tabHolder:getTabIndex( tab )..")" )
+	end
+
+	function SF.Editor.addTab( filename, code, name )
+		filename = filename or "generic"
+		code = code or defaultCode
+
+		SF.Editor.editor.components[ "htmlPanel" ]:QueueJavascript( "newEditSession(\""..string.JavascriptSafe( code or defaultCode ).."\")" )
+
+		local tab = SF.Editor.getTabHolder():addTab( filename )
+		tab.code = code
+		tab.name = name
+		SF.Editor.selectTab( tab )
+	end
+
+	function SF.Editor.removeTab( tab )
+		local tabHolder = SF.Editor.getTabHolder()
+		if type( tab ) == "number" then
+			tab = tabHolder.tabs[ tab ]  
+		end
+		if tab == nil then return end
+
+		tabHolder:removeTab( tab )
+	end
+
+	function SF.Editor.saveActiveTab()
+		if string.GetExtensionFromFilename( SF.Editor.getOpenFile() ) ~= "txt" then SF.Editor.saveActiveTabAs() return end
+		local saveFile = "starfall/"..SF.Editor.getOpenFile()
+		file.Write( saveFile, SF.Editor.getActiveTab().code )
+		SF.AddNotify( LocalPlayer(), "Starfall code saved as " .. saveFile .. ".", NOTIFY_GENERIC, 7, NOTIFYSOUND_DRIP3 )
+	end
+
+	function SF.Editor.saveActiveTabAs()
+
+		local ppdata = {}
+		SF.Preprocessor.ParseDirectives( SF.Editor.getOpenFile(), SF.Editor.getActiveTab().code, {}, ppdata )
+		local name = ppdata.scriptnames[ SF.Editor.getOpenFile() ]
+
+		Derma_StringRequestNoBlur(
+				"Save File",
+				"",
+				name or string.StripExtension( SF.Editor.getOpenFile() ),
+				function( text )
+					if text == "" then return end
+					text = string.gsub( text, ".", invalid_filename_chars )
+					local saveFile = "starfall/"..text..".txt"
+					file.Write( saveFile, SF.Editor.getActiveTab().code )
+					SF.Editor.getActiveTab():SetText( text .. ".txt" )
+					SF.AddNotify( LocalPlayer(), "Starfall code saved as " .. saveFile .. ".", NOTIFY_GENERIC, 7, NOTIFYSOUND_DRIP3 )
+					SF.Editor.fileViewer.components["tree"]:reloadTree()
+				end
+			)
+	end
+
+	function SF.Editor.refreshTab( tab )
+
+		local tabHolder = SF.Editor.getTabHolder()
+		if type( tab ) == "number" then
+			tab = tabHolder.tabs[ tab ]  
+		end
+		if tab == nil then return end
+
+		dontShowError = dontShowError or false
+
+		local fileName = tab:GetText()
+		local tabIndex = tabHolder:getTabIndex( tab )
+
+		if string.GetExtensionFromFilename( fileName ) ~= "txt" or not file.Exists( "starfall/" .. fileName, "DATA" ) then 
+			SF.AddNotify( LocalPlayer(), "Unable to refresh as file doesn't exist", NOTIFY_GENERIC, 7, NOTIFYSOUND_DRIP3 )
+			return 
+		end
+
+		local fileData = file.Read( "starfall/" .. fileName, "DATA" )
+
+		SF.Editor.editor.components.htmlPanel:QueueJavascript( "editSessions[ " .. tabIndex .. " - 1 ].setValue( \"" .. string.JavascriptSafe( fileData ) .. "\" )" )
+
+	end
+
+	function SF.Editor.createEditor()
+		local editor = vgui.Create( "StarfallFrame" )
+		editor:SetSize( 800, 600 )
+		editor:SetTitle( "Starfall Code Editor" )
+		editor:Center()
+
+		function editor:OnKeyCodePressed( keyCode )
+			if keyCode == KEY_S and ( input.IsKeyDown( KEY_LCONTROL ) or input.IsKeyDown( KEY_RCONTROL ) ) then
+				SF.Editor.saveActiveTab()
+			elseif keyCode == KEY_Q and ( input.IsKeyDown( KEY_LCONTROL ) or input.IsKeyDown( KEY_RCONTROL ) ) then
+				SF.Editor.close()
+			end
+		end
+
+		local buttonHolder = editor.components[ "buttonHolder" ]
+
+		local buttonSaveExit = vgui.Create( "StarfallButton", buttonHolder )
+		buttonSaveExit:SetText( "Save and Exit" )
+		function buttonSaveExit:DoClick()
+			SF.Editor.saveActiveTab()
+			SF.Editor.close()
+		end
+		buttonHolder:addButton( buttonSaveExit )
+
+		local buttonSettings = vgui.Create( "StarfallButton", buttonHolder )
+		buttonSettings:SetText( "Settings" )
+		function buttonSettings:DoClick()
+			SF.Editor.settingsWindow:open()
+		end
+		buttonHolder:addButton( buttonSettings )
+
+		local buttonHelper = vgui.Create( "StarfallButton", buttonHolder )	
+		buttonHelper:SetText( "SF Helper" )
+		function buttonHelper:DoClick()
+			SF.Helper.show()
+		end
+		buttonHolder:addButton( buttonHelper )
+
+		local buttonFiles = vgui.Create( "StarfallButton", buttonHolder )
+		buttonFiles:SetText( "Files" )
+		function buttonFiles:DoClick()
+			SF.Editor.fileViewer:open()
+		end
+		buttonHolder:addButton( buttonFiles )
+
+		local buttonSaveAs = vgui.Create( "StarfallButton", buttonHolder )
+		buttonSaveAs:SetText( "Save As" )
+		function buttonSaveAs:DoClick()
+			SF.Editor.saveActiveTabAs()
+		end
+		buttonHolder:addButton( buttonSaveAs )
+
+		local buttonSave = vgui.Create( "StarfallButton", buttonHolder )
+		buttonSave:SetText( "Save" )
+		function buttonSave:DoClick()
+			SF.Editor.saveActiveTab()
+		end
+		buttonHolder:addButton( buttonSave )
+
+		local buttonNewFile = vgui.Create( "StarfallButton", buttonHolder )
+		buttonNewFile:SetText( "New tab" )
+		function buttonNewFile:DoClick()
+			SF.Editor.addTab()
+		end
+		buttonHolder:addButton( buttonNewFile )
+
+		local buttonCloseTab = vgui.Create( "StarfallButton", buttonHolder )
+		buttonCloseTab:SetText( "Close tab" )
+		function buttonCloseTab:DoClick()
+			SF.Editor.removeTab( SF.Editor.getActiveTab() )
+		end
+		buttonHolder:addButton( buttonCloseTab )
+
+		local html = vgui.Create( "DHTML", editor )
+		html:SetPos( 5, 54 )
+		htmlEditorCode = htmlEditorCode:Replace( "<script>//replace//</script>", table.concat( aceFiles ) )
+		html:SetHTML( htmlEditorCode )
+
+		html:SetAllowLua( true )
+
+		html:QueueJavascript( "createStarfallMode(\"" .. table.concat( table.GetKeys( SF.DefaultEnvironment ), "|" ) .. "\")")
+
+		function html:PerformLayout( ... )
+		 	self:SetSize( editor:GetWide() - 10, editor:GetTall() - 59 )
+		end
+		function html:OnKeyCodePressed( key, notfirst )
+
+			local function repeatKey()
+				timer.Create( "repeatKey"..key, not notfirst and 0.5 or 0.02, 1, function() self:OnKeyCodePressed( key, true ) end )
+			end
+
+			if GetConVarNumber( "sf_editor_fixkeys" ) == 0 then return end
+			if key == KEY_LEFT and input.IsKeyDown( key ) then
+				self:QueueJavascript( "editor.navigateLeft(1)" )
+				repeatKey()
+			elseif key == KEY_RIGHT and input.IsKeyDown( key ) then
+				self:QueueJavascript( "editor.navigateRight(1)" )
+				repeatKey()
+			elseif key == KEY_UP and input.IsKeyDown( key ) then
+				self:QueueJavascript( "editor.navigateUp(1)" )
+				repeatKey()
+			elseif key == KEY_DOWN and input.IsKeyDown( key ) then
+				self:QueueJavascript( "editor.navigateDown(1)" )
+				repeatKey()
+			elseif key == KEY_HOME and input.IsKeyDown( key ) then
+				self:QueueJavascript( "editor.navigateLineStart()" )
+				repeatKey()
+			elseif key == KEY_END and input.IsKeyDown( key ) then
+				self:QueueJavascript( "editor.navigateLineEnd()" )
+				repeatKey()
+			elseif key == KEY_PAGEUP and input.IsKeyDown( key ) then
+				self:QueueJavascript( "editor.navigateFileStart()" )
+				repeatKey()
+			elseif key == KEY_PAGEDOWN and input.IsKeyDown( key ) then
+				self:QueueJavascript( "editor.navigateFileEnd()" )
+				repeatKey()
+			elseif key == KEY_BACKSPACE and input.IsKeyDown( key ) then
+				self:QueueJavascript( "editor.remove('left')" )
+				repeatKey()
+			elseif key == KEY_DELETE and input.IsKeyDown( key ) then
+				self:QueueJavascript( "editor.remove('right')" )
+				repeatKey()
+			elseif key == KEY_ENTER and input.IsKeyDown( key ) then
+				self:QueueJavascript( "editor.splitLine(); editor.navigateDown(1); editor.navigateLineStart()" )
+				repeatKey()
+			elseif key == KEY_INSERT and input.IsKeyDown( key ) then
+				repeatKey()
+				self:QueueJavascript( "editor.toggleOverwrite()" )
+			elseif key == KEY_TAB and input.IsKeyDown( key ) then
+				repeatKey()
+				self:QueueJavascript( "editor.indent()" )
+			end
+		end
+		editor:AddComponent( "htmlPanel", html )
+
+		function editor:OnOpen()
+			html:Call( "editor.focus()" )
+			html:RequestFocus()
+		end
+
+		local tabHolder = vgui.Create( "StarfallTabHolder", editor )
+		tabHolder:SetPos( 5, 30 )
+		tabHolder.menuoptions[ #tabHolder.menuoptions + 1 ] = { "", "SPACER" }
+		tabHolder.menuoptions[ #tabHolder.menuoptions + 1 ] = { "Save", function()
+			if not tabHolder.targetTab then return end
+			local fileName = tabHolder.targetTab:GetText()
+
+			if string.GetExtensionFromFilename( fileName ) ~= "txt" then return end
+			local saveFile = "starfall/"..fileName
+			file.Write( saveFile, tabHolder.targetTab.code )
+			SF.AddNotify( LocalPlayer(), "Starfall code saved as " .. saveFile .. ".", NOTIFY_GENERIC, 7, NOTIFYSOUND_DRIP3 )
+			tabHolder.targetTab = nil
+		end }
+		tabHolder.menuoptions[ #tabHolder.menuoptions + 1 ] = { "Save As", function()
+			if not tabHolder.targetTab then return end
+			local fileName = tabHolder.targetTab:GetText()
+
+			Derma_StringRequestNoBlur(
+				"Save File",
+				"",
+				string.StripExtension( fileName ),
+				function( text )
+					if text == "" then return end
+					text = string.gsub( text, ".", invalid_filename_chars )
+					local saveFile = "starfall/"..text..".txt"
+					file.Write( saveFile, tabHolder.targetTab.code )
+					tabHolder.targetTab:SetText( text .. ".txt" )
+					SF.AddNotify( LocalPlayer(), "Starfall code saved as " .. saveFile .. ".", NOTIFY_GENERIC, 7, NOTIFYSOUND_DRIP3 )
+					SF.Editor.fileViewer.components["tree"]:reloadTree()
+					tabHolder.targetTab = nil
+				end
+			)
+		end }
+		tabHolder.menuoptions[ #tabHolder.menuoptions + 1 ] = { "", "SPACER" }
+		tabHolder.menuoptions[ #tabHolder.menuoptions + 1 ] = { "Refresh", function()
+			if not tabHolder.targetTab then return end
+			
+			SF.Editor.refreshTab( tabHolder.targetTab )
+
+			tabHolder.targetTab = nil
+		end }
+
+		function tabHolder:OnRemoveTab( tabIndex )
+			SF.Editor.editor.components[ "htmlPanel" ]:QueueJavascript( "removeEditSession("..tabIndex..")" )
+
+			if #self.tabs == 0 then
+				SF.Editor.addTab()
+			end
+			SF.Editor.selectTab( tabIndex )
+		end
+		editor:AddComponent( "tabHolder", tabHolder )
+
+		return editor
+	end
+
+	function SF.Editor.createFileViewer()
+		local fileViewer = vgui.Create( "StarfallFrame" )
+		fileViewer:SetSize( 200, 600 )
+		fileViewer:SetTitle( "Starfall File Viewer" )
+		fileViewer:Center()
+
+		local searchBox = vgui.Create( "DTextEntry", fileViewer )
+		searchBox:Dock( TOP )
+		searchBox:DockMargin( 0, 5, 0, 0 )
+		searchBox:SetValue( "Search..." )
+
+		searchBox._OnGetFocus = searchBox.OnGetFocus
+		function searchBox:OnGetFocus()
+			if self:GetValue() == "Search..." then
+				self:SetValue( "" )
+			end
+			searchBox:_OnGetFocus()
+		end
+
+		searchBox._OnLoseFocus = searchBox.OnLoseFocus
+		function searchBox:OnLoseFocus()
+			if self:GetValue() == "" then
+				self:SetText( "Search..." )
+			end
+			searchBox:_OnLoseFocus()
+		end
+
+		function searchBox:OnChange()
+			local tree = fileViewer.components[ "tree" ]
+
+			if self:GetValue() == "" then
+				tree:reloadTree()
+				return
+			end
+
+			tree.Root.ChildNodes:Clear()
+			local function addFiles( search, dir, node, makenode )
+				if makenode then
+					local folder = string.Trim( string.reverse( string.match( string.reverse( dir ), ".-/" ) ), "/" )
+					node = node:AddNode( folder )
+					node:SetExpanded( true )
+				end
+				search = string.lower( search )
+				local allFiles, allFolders = file.Find( dir .. "/*", "DATA" )
+				for k, v in pairs( allFolders ) do
+					addFiles( search, dir.."/"..v, node, true )
+				end
+				for k, v in pairs( allFiles ) do
+					if string.find( string.lower( v ), search ) then
+						node:AddNode( v, "icon16/page_white.png" )
+					end
+				end
+				if not node.ChildNodes then
+					node:Remove()
+				end
+			end
+			addFiles( self:GetValue(), "starfall", tree.Root )
+			tree.Root:SetExpanded( true )
+		end
+
+		fileViewer:AddComponent( "searchBox", searchBox )
+
+		local tree = vgui.Create( "StarfallFileBrowser", fileViewer )
+		tree:setup( "starfall" )
+		tree:Dock( FILL )
+		function tree:OnNodeSelected( node )
+			if not node:GetFileName() or string.GetExtensionFromFilename( node:GetFileName() ) ~= "txt" then return end
+			local fileName = string.gsub( node:GetFileName(), "starfall/", "", 1 )
+			local code = file.Read( node:GetFileName(), "DATA" )
+
+			for k, v in pairs( SF.Editor.getTabHolder().tabs ) do
+				if v:GetText() == fileName and v.code == code then
+					SF.Editor.selectTab( v )
+					return
+				end
+			end
+
+			local data = {}
+			SF.Preprocessor.ParseDirectives( "file", code, {}, data )
+			SF.Editor.addTab( fileName, code, data.scriptnames and data.scriptnames.file or "" )
+		end
+		fileViewer:AddComponent( "tree", tree )
+
+		local buttonHolder  = fileViewer.components[ "buttonHolder" ]
+		local buttonRefresh = vgui.Create( "StarfallButton", buttonHolder )
+		buttonRefresh:SetText( "Refresh" )
+		buttonRefresh:SetHoverColor( Color( 7, 70, 0 ) )
+		buttonRefresh:SetColor( Color( 26, 104, 17 ) )
+		buttonRefresh:SetLabelColor( Color( 103, 155, 153 ) )
+		function buttonRefresh:DoClick()
+			tree:reloadTree()
+			searchBox:SetValue( "Search..." )
+		end
+		buttonHolder:addButton( buttonRefresh )
+
+		return fileViewer
+	end
+
+	function SF.Editor.createSettingsWindow()
+		local frame = vgui.Create( "StarfallFrame" )
+		frame:SetSize( 200, 400 )
+		frame:SetTitle( "Starfall Settings" )
+		frame:Center()
+		frame:SetVisible( true )
+		frame:MakePopup( true )
+
+		local panel = vgui.Create( "StarfallPanel", frame )
+		panel:SetPos( 5, 40 )
+		function panel:PerformLayout()
+			self:SetSize( frame:GetWide() - 10, frame:GetTall() - 45 )
+		end
+		frame:AddComponent( "panel", panel )
+
+		local function setDoClick( panel )
+			function panel:OnChange()
+				SF.Editor.updateSettings()
+			end
+
+			return panel
+		end
+
+		local form = vgui.Create( "DForm", panel )	
+		form:Dock( FILL )
+		form.Header:SetVisible( false )
+		form.Paint = function() end
+		setDoClick(form:CheckBox( "Show fold widgets", "sf_editor_widgets" ))
+		setDoClick(form:CheckBox( "Show line numbers", "sf_editor_linenumbers" ))
+		setDoClick(form:CheckBox( "Show gutter", "sf_editor_gutter" ))
+		setDoClick(form:CheckBox( "Show invisible characters", "sf_editor_invisiblecharacters" ))
+		setDoClick(form:CheckBox( "Show indenting guides", "sf_editor_indentguides" ))
+		setDoClick(form:CheckBox( "Highlight active line", "sf_editor_activeline" ))
+		setDoClick(form:CheckBox( "Auto completion (Ctrl-Space)", "sf_editor_autocompletion" )):SetTooltip( "Doesn't work with Linux for some reason" )
+		setDoClick(form:CheckBox( "Fix keys not working on Linux", "sf_editor_fixkeys" )):SetTooltip( "Some keys don't work with the editor on Linux\nEg. Enter, Tab, Backspace, Arrow keys etc..." )
+		setDoClick(form:CheckBox( "Fix console bug", "sf_editor_fixconsolebug" )):SetTooltip( "Fix console opening when pressing ' or @ (UK Keyboad layout)" )
+
+		return frame
+	end
+
+	function SF.Editor.saveSettings()
+		local frame = SF.Editor.editor
+		RunConsoleCommand( "sf_editor_width", frame:GetWide() )
+		RunConsoleCommand( "sf_editor_height", frame:GetTall() )
+		local x, y = frame:GetPos()
+		RunConsoleCommand( "sf_editor_posx", x )
+		RunConsoleCommand( "sf_editor_posy", y )
+
+		local frame = SF.Editor.fileViewer
+		RunConsoleCommand( "sf_fileviewer_width", frame:GetWide() )
+		RunConsoleCommand( "sf_fileviewer_height", frame:GetTall() )
+		local x, y = frame:GetPos()
+		RunConsoleCommand( "sf_fileviewer_posx", x )
+		RunConsoleCommand( "sf_fileviewer_posy", y )
+		RunConsoleCommand( "sf_fileviewer_locked", frame.locked and 1 or 0 )
+	end
+
+	function SF.Editor.updateSettings()
+		local frame = SF.Editor.editor
+		frame:SetWide( GetConVarNumber( "sf_editor_width" ) )
+		frame:SetTall( GetConVarNumber( "sf_editor_height" ) )
+		frame:SetPos( GetConVarNumber( "sf_editor_posx" ), GetConVarNumber( "sf_editor_posy" ) )
+
+		local frame = SF.Editor.fileViewer
+		frame:SetWide( GetConVarNumber( "sf_fileviewer_width" ) )
+		frame:SetTall( GetConVarNumber( "sf_fileviewer_height" ) )
+		frame:SetPos( GetConVarNumber( "sf_fileviewer_posx" ), GetConVarNumber( "sf_fileviewer_posy" ) )
+		frame:lock( SF.Editor.editor )
+		frame.locked = tobool(GetConVarNumber( "sf_fileviewer_locked" ))
+		if frame.locked then
+			frame.buttonLock.active = true
+			frame.buttonLock:SetText( "Locked" )
+		end
+
+		local html = SF.Editor.editor.components[ "htmlPanel" ]
+		local js = html.QueueJavascript
+		js( html, "editor.setOption(\"showFoldWidgets\", " .. GetConVarNumber( "sf_editor_widgets" ) .. ")" )
+		js( html, "editor.setOption(\"showLineNumbers\", " .. GetConVarNumber( "sf_editor_linenumbers" ) .. ")" )
+		js( html, "editor.setOption(\"showGutter\", " .. GetConVarNumber( "sf_editor_gutter" ) .. ")" )
+		js( html, "editor.setOption(\"showInvisibles\", " .. GetConVarNumber( "sf_editor_invisiblecharacters" ) .. ")" )
+		js( html, "editor.setOption(\"displayIndentGuides\", " .. GetConVarNumber( "sf_editor_indentguides" ) .. ")" )
+		js( html, "editor.setOption(\"highlightActiveLine\", " .. GetConVarNumber( "sf_editor_activeline" ) .. ")" )
+		js( html, "editor.setOption(\"highlightGutterLine\", " .. GetConVarNumber( "sf_editor_activeline" ) .. ")" )
+		js( html, "editor.setOption(\"enableBasicAutocompletion\", " .. GetConVarNumber( "sf_editor_autocompletion" ) .. ")" )
+	end
+
+	--- (Client) Builds a table for the compiler to use
+	-- @param maincode The source code for the main chunk
+	-- @param codename The name of the main chunk
+	-- @return True if ok, false if a file was missing
+	-- @return A table with mainfile = codename and files = a table of filenames and their contents, or the missing file path.
+	function SF.Editor.BuildIncludesTable( maincode, codename )
+		local tbl = {}
+		maincode = maincode or SF.Editor.getCode()
+		codename = codename or SF.Editor.getOpenFile() or "main"
+		tbl.mainfile = codename
+		tbl.files = {}
+		tbl.filecount = 0
+		tbl.includes = {}
+
+		local loaded = {}
+		local ppdata = {}
+
+		local function recursiveLoad( path )
+			if loaded[ path ] then return end
+			loaded[ path ] = true
+			
+			local code
+			if path == codename and maincode then
+				code = maincode
+			else
+				code = file.Read( "starfall/"..path, "DATA" ) or error( "Bad include: " .. path, 0 )
+			end
+			
+			tbl.files[ path ] = code
+			SF.Preprocessor.ParseDirectives( path, code, {}, ppdata )
+			
+			if ppdata.includes and ppdata.includes[ path ] then
+				local inc = ppdata.includes[ path ]
+				if not tbl.includes[ path ] then
+					tbl.includes[ path ] = inc
+					tbl.filecount = tbl.filecount + 1
+				else
+					assert( tbl.includes[ path ] == inc )
+				end
+				
+				for i = 1, #inc do
+					recursiveLoad( inc[i] )
+				end
+			end
+		end
+		local ok, msg = pcall( recursiveLoad, codename )
+		if ok then
+			return true, tbl
+		elseif msg:sub( 1, 13 ) == "Bad include: " then
+			return false, msg
+		else
+			error( msg, 0 )
+		end
+	end
+
+	net.Receive( "starfall_editor_getacefiles", function( len )
+		local index = net.ReadInt( 8 )
+		aceFiles[ index ] = net.ReadString()
+		
+		if not tobool( net.ReadBit() ) then 
+			net.Start( "starfall_editor_getacefiles" )
+			net.SendToServer()
+		else
+			SF.Editor.safeToInit = true
+		end
+	end )
+	net.Receive( "starfall_editor_geteditorcode", function( len )
+		htmlEditorCode = net.ReadString()
+	end )
+
+	-- CLIENT ANIMATION
+
+	local busy_players = { }
+	hook.Add( "EntityRemoved", "starfall_busy_animation", function( ply )
+		busy_players[ ply ] = nil
+	end )
+
+	local emitter = ParticleEmitter( vector_origin )
+
+	net.Receive( "starfall_editor_status", function( len )
+		local ply = net.ReadEntity()
+		local status = net.ReadBit() ~= 0 -- net.ReadBit returns 0 or 1, despite net.WriteBit taking a boolean
+		if not ply:IsValid() or ply == LocalPlayer() then return end
+
+		busy_players[ ply ] = status or nil
+	end )
+
+	local rolldelta = math.rad( 80 )
+	timer.Create( "starfall_editor_status", 1 / 3, 0, function( )
+		rolldelta = -rolldelta
+		for ply, _ in pairs( busy_players ) do
+			local BoneIndx = ply:LookupBone( "ValveBiped.Bip01_Head1" ) or ply:LookupBone( "ValveBiped.HC_Head_Bone" ) or 0
+			local BonePos, BoneAng = ply:GetBonePosition( BoneIndx )
+			local particle = emitter:Add( "radon/starfall2", BonePos + Vector( math.random( -10, 10 ), math.random( -10, 10 ), 60 + math.random( 0, 10 ) ) )
+			if particle then
+				particle:SetColor( math.random( 30, 50 ), math.random( 40, 150 ), math.random( 180, 220 ) )
+				particle:SetVelocity( Vector( 0, 0, -40 ) )
+
+				particle:SetDieTime( 1.5 )
+				particle:SetLifeTime( 0 )
+
+				particle:SetStartSize( 10 )
+				particle:SetEndSize( 5 )
+
+				particle:SetStartAlpha( 255 )
+				particle:SetEndAlpha( 0 )
+
+				particle:SetRollDelta( rolldelta )
+			end
+		end
+	end )
+
+elseif SERVER then
+
+	util.AddNetworkString( "starfall_editor_status" )
+	util.AddNetworkString( "starfall_editor_getacefiles" )
+	util.AddNetworkString( "starfall_editor_geteditorcode" )
+
+	local function getFiles( dir, dir2 )
+		local files = {}
+		local dir2 = dir2 or ""
+		local f, directories = file.Find( dir .. "/" .. dir2 .. "/*", "GAME" )
+		for k, v in pairs( f ) do
+			files[ #files + 1 ] = dir2 .. "/" .. v
+		end
+		for k, v in pairs( directories ) do
+			table.Add( files, getFiles( dir, dir2 .. "/" .. v ) )
+		end
+		return files
+	end
+
+	local acefiles = {}
+
+	do
+		local netSize = 64000
+
+		local files = file.Find( addon_path .. "/html/starfall/ace/*", "GAME" )
+
+		local out = ""
+
+		for k, v in pairs( files ) do
+			out = out .. "<script>\n" .. file.Read( addon_path .. "/html/starfall/ace/" .. v, "GAME" ) .. "</script>\n"
+		end
+
+		--out:Replace( "workerPath:null", "workerPath:\"\"" )
+		--out:Replace( "suffix:\".js\"", "suffix:\".txt\"" )
+
+		for i = 1, math.ceil( out:len() / netSize ) do
+			acefiles[i] = out:sub( (i - 1)*netSize + 1, i*netSize )
+		end
+	end
+
+
+	local plyIndex = {}
+	local function sendAceFile( len, ply )
+		local index = plyIndex[ ply ]
+		net.Start( "starfall_editor_getacefiles" )
+			net.WriteInt( index, 8 )
+			net.WriteString( acefiles[ index ] )
+			net.WriteBit( index == #acefiles )
+		net.Send( ply )
+		plyIndex[ ply ] = index + 1
+	end
+
+	hook.Add( "PlayerInitialSpawn", "starfall_file_init", function( ply )
+		net.Start( "starfall_editor_geteditorcode" )
+			net.WriteString( file.Read( addon_path .. "/html/starfall/editor.html", "GAME" ) )
+		net.Send( ply )
+
+		plyIndex[ ply ] = 1
+		sendAceFile( nil, ply )
+	end )
+
+	net.Receive( "starfall_editor_getacefiles", sendAceFile )
+
+	for k, v in pairs( getFiles( addon_path, "materials/radon" ) ) do
+		resource.AddFile( v )
+	end
+
+	local starfall_event = {}
+
+	concommand.Add( "starfall_event", function( ply, command, args )
+		local handler = starfall_event[ args[ 1 ] ]
+		if not handler then return end
+		return handler( ply, args )
+	end )
+
+	function starfall_event.editor_open( ply, args )
+		net.Start( "starfall_editor_status" )
+		net.WriteEntity( ply )
+		net.WriteBit( true )
+		net.Broadcast()
+	end
+
+	function starfall_event.editor_close( ply, args )
+		net.Start( "starfall_editor_status" )
+		net.WriteEntity( ply )
+		net.WriteBit( false )
+		net.Broadcast()
+	end
+end