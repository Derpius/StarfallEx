--- conflicted
+++ resolved
@@ -2,7 +2,7 @@
 
 --- Color type
 --@shared
-local color_methods, color_metatable = SF.Typedef( "Color" )
+local color_methods, color_metatable = SF.Typedef( "Color", {} )
 
 local function wrap( tbl )
 	return setmetatable( { (tonumber(tbl[1]) or 255), (tonumber(tbl[2]) or 255), (tonumber(tbl[3]) or 255), (tonumber(tbl[4]) or 255) }, color_metatable )
@@ -56,10 +56,7 @@
 
 --- __index metamethod
 function color_metatable.__index ( t, k )
-	local val = rawget( t, k )
-	if val then
-		return val
-	elseif rgb[ k ] then
+	if rgb[ k ] then
 		return rawget( t, rgb[ k ] )
 	else
 		return _p[k]
@@ -147,18 +144,13 @@
 --@return A triplet of numbers representing HSV.
 function color_methods:rgbToHSV ()
 	local h, s, v = ColorToHSV( self )
-	return wrap( { h, s, v, self.a } )
+	return wrap( { h, s, v, 255 } )
 end
 
 --- Converts the color from HSV to RGB.
 --@shared
 --@return A triplet of numbers representing HSV.
 function color_methods:hsvToRGB ()
-<<<<<<< HEAD
-	local rgb = HSVToColor( self.r, self.g, self.b )
-	return wrap( { rgb.r, rgb.g, rgb.b, self.a } )
-=======
 	local rgb = HSVToColor( self[1], self[2], self[3] )
 	return wrap( { rgb.r, rgb.g, rgb.b, (rgb.a or 255) } )
->>>>>>> 6e6b531d
 end