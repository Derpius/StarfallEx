--- conflicted
+++ resolved
@@ -602,11 +602,7 @@
 	return quicknew( cos(ang2), rv1.x * sang2len , rv1.y * sang2len, rv1.z * sang2len )
 end
 
-<<<<<<< HEAD
---- Returns the euler angle of rotation in degrees (by sparky)
-=======
 --- Returns the euler angle of rotation in degrees
->>>>>>> 85c442f1
 function quat_lib.rotationEulerAngle(q)
 	local l = sqrt(q[1]*q[1]+q[2]*q[2]+q[3]*q[3]+q[4]*q[4])
 	if l == 0 then return SF.WrapObject( Angle( 0, 0, 0) ) end
