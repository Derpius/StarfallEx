--- conflicted
+++ resolved
@@ -291,7 +291,6 @@
 
 		holo:SetAngles(ang)
 	end
-<<<<<<< HEAD
 
 	--- Removes a hologram
 	function hologram_methods:remove()
@@ -304,28 +303,6 @@
 		holo:Remove()
 	end
 
-	--- Sets a hologram entity's model to a custom Mesh
-	-- @client
-	-- @param mesh The mesh to set it to or nil to set back to normal
-	function hologram_methods:setMesh(mesh)
-		checktype(self, hologram_metamethods)
-		local holo = unwrap(self)
-		if not (holo and holo:IsValid()) then SF.Throw("The entity is invalid", 2) end
-
-		local instance = SF.instance
-		checkpermission(instance, nil, "mesh")
-		checkpermission(instance, holo, "hologram.setRenderProperty")
-		if mesh then
-			checktype(mesh, SF.Mesh.Metatable)
-			holo.custom_mesh = SF.Mesh.Unwrap(mesh)
-			holo.custom_mesh_data = instance.data.meshes
-		else
-			holo.custom_mesh = nil
-		end
-	end
-=======
->>>>>>> 7905c851
-	
 	--- Sets the texture filtering function when viewing a close texture
 	-- @client
 	-- @param val The filter function to use http://wiki.garrysmod.com/page/Enums/TEXFILTER
