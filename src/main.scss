
@mixin clickable {
  cursor: pointer;
  user-select: none;
}

body {
  margin: 0;
  font-family: -apple-system, BlinkMacSystemFont, 'Segoe UI', 'Roboto', 'Oxygen',
    'Ubuntu', 'Cantarell', 'Fira Sans', 'Droid Sans', 'Helvetica Neue',
    sans-serif;
  -webkit-font-smoothing: antialiased;
  -moz-osx-font-smoothing: grayscale;
  background-color: $color-dark-1;
  color: white;
}
body, html {
  margin: 0;
  padding: 0;
}

code {
  font-family: source-code-pro, Menlo, Monaco, Consolas, 'Courier New',
    monospace;
}

.app{

  width: 100vw;
  height: 100vh;
}
.page 
{
  padding: 20px;
}
.sidebar
{
<<<<<<< HEAD
  display: flex;
  flex-direction: column;
  flex: 3;
  padding: 0 5px 0 10px;
=======
  padding: 0 20px 0 20px;
>>>>>>> c26f714e
  background-color: $color-dark-2;
  box-shadow: 2px 0px 10px #00000099;
  position: fixed;
  top: 0;
  height: 100%;
  width: 18%;
  left: 0;
  
  .sidebar-children {
    margin-top: 5px;
<<<<<<< HEAD
    overflow-y: scroll;
=======
    overflow: auto;
    position: relative;
    top: 0;
    width: auto;
    height: 70%;

>>>>>>> c26f714e
    .sidebar-item-children {
      padding-left: 25px;
      margin-left: 6px;
      border-left: 1px solid $color-border-dark;
    }
    .name-selected {
      color: #33AA33
    }
    .sidebar-item-content {
      display: flex;

      .collapse 
      {
        font-weight: bolder;
        margin-left: 2px;
        margin-right: 4px;
        width: 10px;
        @include clickable();
      }
    }
  }
  .version{
    background-color: $color-dark-3;
    padding-bottom: 10px;
    padding-top: 5px;
    text-align: center;
    font-size: .8em;
    position: absolute;
    bottom: 0;
    width: 100%;
    height: auto;
    margin-left: -20px;
    .version-label
    {
      font-weight: bolder;
      display: block;
    }
    .version-text
    {
      display: block;
    }
    .updates-check
    {
      font-size: 0.9em;
      font-weight: bold;
      color: $color-border;
      display: block;
    }
    
  }
  .search
  {
    width: 100%;
    border-top: 1px solid $color-border;
    border-bottom: 1px solid $color-border;
    input {
      width: 100%;
      margin: 10px 0 10px 0;
      background-color: $color-dark-4;
      border: 1px solid $color-border-dark;
      color: white;
    }
  }
  .logo
  {
    padding: 10px 0px 20px 00px;
    align-items: center;
    justify-content: center;
    width: 100%;
    img {
      width: 48px;
      height: 48px;  
      filter: drop-shadow(3px 3px 3px #000);
      position: relative;
      top: 10px;
      left: 10%;
    }
    .text
    {
      font-size: 40px;
      text-shadow: 3px 3px 3px #000;
      position: relative;
      left: 10%;
      top: 10%;
    }
  }
}
.page
{
  margin-left: 20%;
  text-shadow: 1px 1px 2px #000;
  overflow-y: auto;
}

.page-library
{
  table {
    border-collapse: collapse;
  }
  td {
    padding: 2px;
  }
  table, td {
    border: 1px solid white;
  }
}

.realm-icon
{
  width: 1em;
  height: 1em;
  margin-top: 3px;
  margin-right: 4px;
  border-radius: 10%;
  &-client
  {
    background: linear-gradient(45deg, #dea909 50%, #dea909 50.001%);
  }
  
  &-server
  {
    background: linear-gradient(45deg, #03a9f4 50%, #03a9f4 50.001%);
  }
  
  &-shared
  {
    background: linear-gradient(45deg, #03a9f4 50%, #dea909 50.001%);
  }
}
<|MERGE_RESOLUTION|>--- conflicted
+++ resolved
@@ -35,14 +35,7 @@
 }
 .sidebar
 {
-<<<<<<< HEAD
-  display: flex;
-  flex-direction: column;
-  flex: 3;
-  padding: 0 5px 0 10px;
-=======
   padding: 0 20px 0 20px;
->>>>>>> c26f714e
   background-color: $color-dark-2;
   box-shadow: 2px 0px 10px #00000099;
   position: fixed;
@@ -53,16 +46,12 @@
   
   .sidebar-children {
     margin-top: 5px;
-<<<<<<< HEAD
-    overflow-y: scroll;
-=======
     overflow: auto;
     position: relative;
     top: 0;
     width: auto;
     height: 70%;
 
->>>>>>> c26f714e
     .sidebar-item-children {
       padding-left: 25px;
       margin-left: 6px;
